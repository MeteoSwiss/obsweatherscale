--- conflicted
+++ resolved
@@ -53,21 +53,14 @@
     frac_p_train = 0.8
     nt_train, np_train = int(frac_t_train*n_times), int(frac_p_train*n_points)
 
-<<<<<<< HEAD
     points_idx = torch.randperm(n_points)
     train_points = points_idx[:np_train]
     val_points = points_idx[np_train:]
 
-    train_x = ds_x[:nt_train, train_points] # [n_times, np_train, n_preds]
-    train_y = ds_y[:nt_train, train_points] # [n_times, np_train]
-    val_x = ds_x[nt_train:]     # [n_times, np_val, n_preds]
-    val_y = ds_y[nt_train:]     # [n_times, np_val]
-=======
-    train_x = ds_x[:int(train_frac_times * nt), train_points]  # shape: (nt_train, ns_train, npred)
-    train_y = ds_y[:int(train_frac_times * nt), train_points]     # shape: (nt_train, ns_train)
-    val_x = ds_x[int(train_frac_times * nt):]    # shape: (nt_val, ns, npred)
-    val_y = ds_y[int(train_frac_times * nt):]       # shape: (nt_val, ns)
->>>>>>> a922e582
+    train_x = ds_x[:nt_train, train_points] # [nt_train, np_train, n_preds]
+    train_y = ds_y[:nt_train, train_points] # [nt_train, np_train]
+    val_x = ds_x[nt_train:]     # [nt_val, n_points, n_preds]
+    val_y = ds_y[nt_train:]     # [nt_val, n_points]
 
     # Normalize data
     standardizer = Standardizer(train_x)
