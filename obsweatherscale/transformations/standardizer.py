import torch


class Standardizer():
    """Standardization transformation class."""

<<<<<<< HEAD
    def __init__(
        self,
        data: torch.Tensor,
        variables: tuple[int, ...] | None = None
    ):
=======
    def __init__(self, data: torch.Tensor, variables: Optional[tuple[int, ...]] = None):
>>>>>>> 8f49462c
        """Initialize the Standardizer.

        Parameters
        ----------
        data : torch.Tensor
            The data to be standardized.
        variables : tuple[int, ...], optional
            The dimensions to be used for standardization.
            If None, all dimensions will be used.
        """
        self.fit(data, variables)

    def description(self):
<<<<<<< HEAD
        return (
            "Standard normalization: f(y) = (y - mean(y) / stddev(y))"
        )

    def fit(
        self,
        data: torch.Tensor,
        variables: tuple[int, ...] | None = None
    ):  
=======
        return (f"Standard normalization: "
                f"f(y) = (y - mean(y) / stddev(y))")

    def fit(self, data: torch.Tensor, variables: Optional[tuple[int, ...]] = None):
>>>>>>> 8f49462c
        """Fit the standardization transformation to the data.
        
        Parameters
        ----------
        data : torch.Tensor
            The data to be standardized.
        variables : tuple[int, ...], optional
            The dimensions to be used for standardization.
            If None, all dimensions will be used.
        """
        self.mean = data.mean(dim=variables).squeeze()
        self.std = data.std(dim=variables).squeeze()

    def transform(self, y: torch.Tensor, copy: bool = False) -> torch.Tensor:
        """Apply the standardization transformation to the input data."""
        if copy:
            y = y.detach().clone()
        return (y - self.mean) / self.std

<<<<<<< HEAD
    def inverse_transform(
        self,
        z: torch.Tensor,
        copy: bool = False
    ) -> torch.Tensor:
        """Apply the inverse standardization transformation to the
        input data.
        """
=======
    def inverse_transform(self, z: torch.Tensor, copy: bool = False) -> torch.Tensor:
        """Apply the inverse standardization transformation to the input data."""
>>>>>>> 8f49462c
        if copy:
            z = z.detach().clone()
        return z * self.std + self.mean<|MERGE_RESOLUTION|>--- conflicted
+++ resolved
@@ -1,18 +1,15 @@
 import torch
+
 
 
 class Standardizer():
     """Standardization transformation class."""
 
-<<<<<<< HEAD
     def __init__(
         self,
         data: torch.Tensor,
         variables: tuple[int, ...] | None = None
     ):
-=======
-    def __init__(self, data: torch.Tensor, variables: Optional[tuple[int, ...]] = None):
->>>>>>> 8f49462c
         """Initialize the Standardizer.
 
         Parameters
@@ -26,7 +23,6 @@
         self.fit(data, variables)
 
     def description(self):
-<<<<<<< HEAD
         return (
             "Standard normalization: f(y) = (y - mean(y) / stddev(y))"
         )
@@ -36,12 +32,6 @@
         data: torch.Tensor,
         variables: tuple[int, ...] | None = None
     ):  
-=======
-        return (f"Standard normalization: "
-                f"f(y) = (y - mean(y) / stddev(y))")
-
-    def fit(self, data: torch.Tensor, variables: Optional[tuple[int, ...]] = None):
->>>>>>> 8f49462c
         """Fit the standardization transformation to the data.
         
         Parameters
@@ -61,7 +51,6 @@
             y = y.detach().clone()
         return (y - self.mean) / self.std
 
-<<<<<<< HEAD
     def inverse_transform(
         self,
         z: torch.Tensor,
@@ -70,10 +59,6 @@
         """Apply the inverse standardization transformation to the
         input data.
         """
-=======
-    def inverse_transform(self, z: torch.Tensor, copy: bool = False) -> torch.Tensor:
-        """Apply the inverse standardization transformation to the input data."""
->>>>>>> 8f49462c
         if copy:
             z = z.detach().clone()
         return z * self.std + self.mean