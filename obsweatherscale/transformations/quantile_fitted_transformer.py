import torch

from .transformer import Transformer


class QuantileFittedTransformer(Transformer):
    """QuantileFittedTransformer class.

    This class implements a quantile fitted transformation for continuous
    functions. It approximates the quantile transform using a continuous
    function defined by the formula: f(y) = log(a / y - c) / b, where
    a, b, and c are parameters of the transformation. The inverse
    transformation is defined by the formula:
    f^-1(z) = a / (c + exp(-b * z)).
    """
<<<<<<< HEAD
    def __init__(
        self,
        a: float = 4.66628594,
        b: float = 0.73680252,
        c: float = 0.07385268
    ) -> None:
        """Initializes the QuantileFittedTransformer.
=======

    def __init__(self, a: float = 4.66628594, b: float = 0.73680252, c: float = 0.07385268) -> None:
        """Initialize the QuantileFittedTransformer.
>>>>>>> 8f49462c

        Parameters
        ----------
        a : float, default=4.66628594
            The parameter a for the transformation.
        b : float, default=0.73680252
            The parameter b for the transformation.
        c : float, default=0.07385268
            The parameter c for the transformation.
        """
        super().__init__()
        self.a = a
        self.b = b
        self.c = c

    def description(self) -> str:
        return (f"Continuous function approximating quantile transform: "
                f"f(y) = log(a / y - c) / b")

    def transform(self, y: torch.Tensor) -> torch.Tensor:
        """Apply the quantile fitted transformation to the input data."""
        y = torch.clip(y, 1e-3, 70.0)
        return -torch.log(self.a / y - self.c) / self.b

    def inverse_transform(self, z: torch.Tensor) -> torch.Tensor:
        """Apply the inverse quantile fitted transformation to the
        input data.
        """
        return self.a / (self.c + torch.exp(-self.b * z))

    def transform_derivative(self, y: torch.Tensor) -> torch.Tensor:
        """Compute the derivative of the quantile fitted transformation."""
        return self.a / (self.b * y * (self.a - self.c * y))

    def inv_transform_derivative(self, z: torch.Tensor) -> torch.Tensor:
        """Compute the derivative of the inverse quantile fitted
        transformation.
        """
        exp_neg_bz = torch.exp(-self.b * z)
        return (self.a * self.b * exp_neg_bz) / ((self.c + exp_neg_bz)**2)

    def noise_transform(self, data: torch.Tensor) -> torch.Tensor:
        """Apply the noise transformation to the input data."""
        return self.transform_derivative(self.inverse_transform(data))<|MERGE_RESOLUTION|>--- conflicted
+++ resolved
@@ -1,6 +1,7 @@
 import torch
 
 from .transformer import Transformer
+
 
 
 class QuantileFittedTransformer(Transformer):
@@ -13,7 +14,6 @@
     transformation is defined by the formula:
     f^-1(z) = a / (c + exp(-b * z)).
     """
-<<<<<<< HEAD
     def __init__(
         self,
         a: float = 4.66628594,
@@ -21,11 +21,6 @@
         c: float = 0.07385268
     ) -> None:
         """Initializes the QuantileFittedTransformer.
-=======
-
-    def __init__(self, a: float = 4.66628594, b: float = 0.73680252, c: float = 0.07385268) -> None:
-        """Initialize the QuantileFittedTransformer.
->>>>>>> 8f49462c
 
         Parameters
         ----------
