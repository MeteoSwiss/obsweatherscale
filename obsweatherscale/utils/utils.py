--- conflicted
+++ resolved
@@ -26,13 +26,9 @@
     return data
 
 
-<<<<<<< HEAD
 def set_active_dims(
         active_dims: list[int] | None = None
     ) -> Union[torch.Tensor, slice]:
-=======
-def set_active_dims(active_dims: Optional[list[int]] = None) -> Union[torch.Tensor, slice]:
->>>>>>> 8f49462c
     if active_dims is None:
         return slice(None)
     return torch.tensor(active_dims, requires_grad=False)
@@ -42,14 +38,10 @@
     return random.sample(range(length), batch_size)
 
 
-<<<<<<< HEAD
 def init_device(
     gpu: Union[list[int], int] | None = None,
     use_gpu: bool = True
 ) -> torch.device:
-=======
-def init_device(gpu: Optional[Union[list[int], int]] = None, use_gpu: bool = True) -> torch.device:
->>>>>>> 8f49462c
     """Initialize device based on cpu/gpu and number of gpu
     Parameters
     ----------
